# asteroid
<<<<<<< HEAD
v0.7.0
=======
v0.6.0
>>>>>>> ca3a3c46

## Install

    slnode install asteroid -g
    
## Server API

 - [App](#app)
 - [Model](#model)
 - [DataSource](#data-source)
 - [Connectors](#connectors)
 - [GeoPoint](#geo-point)
 - [Asteroid Types](#asteroid-types)
 - [REST Router](#rest-router)

## Client API

_TODO_

### App

Create an asteroid application.

    var asteroid = require('asteroid');
    var app = asteroid();

    app.get('/', function(req, res){
      res.send('hello world');
    });

    app.listen(3000);
    
**Notes:**

 - extends [express](http://expressjs.com/api.html#express)
 - see [express docs](http://expressjs.com/api.html) for details
 - supports [express / connect middleware](http://expressjs.com/api.html#middleware) 

#### app.model(Model)

Expose a `Model` to remote clients.

    var memory = asteroid.createDataSource({connector: asteroid.Memory});
    var Color = memory.createModel('color', {name: String});

    app.model(Color);
    app.use(asteroid.rest());
    
**Note:** this will expose all [shared methods](#shared-methods) on the model.
    
#### app.models()

Get the app's exposed models.

    var models = app.models();
    
    models.forEach(function (Model) {
      console.log(Model.modelName); // color
    });
    
### Model

An Asteroid `Model` is a vanilla JavaScript class constructor with an attached set of properties and options. A `Model` instance is created by passing a data object containing properties to the `Model` constructor. A `Model` constructor will clean the object passed to it and only set the values matching the properties you define.

    // valid color
    var Color = asteroid.createModel('color', {name: String});
    var red = new Color({name: 'red'});
    console.log(red.name); // red
    
    // invalid color
    var foo = new Color({bar: 'bat baz'});
    console.log(foo.bar); // undefined

**Properties**

A model defines a list of property names, types and other validation metadata. A [DataSource](#data-source) uses this definition to validate a `Model` during operations such as `save()`.

**Options**

Some [DataSources](#data-source) may support additional `Model` options.

Define an asteroid model.

    var User = asteroid.createModel('user', {
      first: String,
      last: String,
      age: Number
    });

#### Model.validatesPresenceOf(properties...)

Require a model to include a property to be considered valid.

    User.validatesPresenceOf('first', 'last', 'age');

#### Model.validatesLengthOf(property, options)

Require a property length to be within a specified range.

    User.validatesLengthOf('password', {min: 5, message: {min: 'Password is too short'}});

#### Model.validatesInclusionOf(property, options)

Require a value for `property` to be in the specified array.

    User.validatesInclusionOf('gender', {in: ['male', 'female']});

#### Model.validatesExclusionOf(property, options)

Require a value for `property` to not exist in the specified array.

    User.validatesExclusionOf('domain', {in: ['www', 'billing', 'admin']});

#### Model.validatesNumericalityOf(property, options)

Require a value for `property` to be a specific type of `Number`.

    User.validatesNumericalityOf('age', {int: true});

#### Model.validatesUniquenessOf(property, options)

Ensure the value for `property` is unique.

    User.validatesUniquenessOf('email', {message: 'email is not unique'});

**Note:** not available for all [connectors](#connectors).

#### myModel.isValid()

Validate the model instance.

    user.isValid(function (valid) {
        if (!valid) {
            user.errors // hash of errors {attr: [errmessage, errmessage, ...], attr: ...}    
        }
    });

#### Model.attachTo(dataSource)

Attach a model to a [DataSource](#data-source). Attaching a [DataSource](#data-source) updates the model with additional methods and behaviors.

    var oracle = asteroid.createDataSource({
      connector: require('asteroid-oracle'),
      host: '111.22.333.44',
      database: 'MYDB',
      username: 'username',
      password: 'password'
    });

    User.attachTo(oracle);
    
**Note:** until a model is attached to a data source it will **not** have any **attached methods**.

#### Attached Methods

Attached methods are added by attaching a vanilla model to a data source with a connector. Each [connector](#connectors) enables its own set of operations that are attached to a `Model` as methods. To see available methods for a data source with a connector call `dataSource.operations()`.

##### Model.create([data], [callback])

Create an instance of Model with given data and save to the attached data source.

    User.create({first: 'Joe', last: 'Bob'}, function(err, user) {
      console.log(user instanceof User); // true
    });

##### model.save([options], [callback])

Save an instance of a Model to the attached data source.

    var joe = new User({first: 'Joe', last: 'Bob'});
    joe.save(function(err, user) {
      if(user.errors) {
        console.log(user.errors);
      } else {
        console.log(user.id);
      }
    });

##### model.updateAttributes(data, [callback])
    
Save specified attributes to the attached data source.

    user.updateAttributes({
      first: 'updatedFirst',
      name: 'updatedLast'
    }, fn);

##### Model.upsert(data, callback)
    
Update when record with id=data.id found, insert otherwise. **Note:** no setters, validations or hooks applied when using upsert.

##### model.destroy([callback])

Remove a model from the attached data source.

    model.destroy(function(err) {
      // model instance destroyed
    });
    
##### Model.destroyAll(callback)

Delete all Model instances from data source. **Note:** destroyAll method does not perform destroy hooks.

##### Model.find(id, callback)

Find instance by id.

    User.find(23, function(err, user) {
      console.info(user.id); // 23
    });

Model.all(filter, callback);

Find all instances of Model, matched by query. Fields used for filter and sort should be declared with `{index: true}` in model definition.

**filter**

 - **where** `Object` { key: val, key2: {gt: 'val2'}}
 - **include** `String`, `Object` or `Array`.
 - **order** `String`
 - **limit** `Number`
 - **skip** `Number`

Find the second page of 10 users over age 21 in descending order.

    User.all({where: {age: {gt: 21}}, order: 'age DESC', limit: 10, skip: 10})

**Note:** See the specific connector's [docs](#connectors) for more info.

##### Model.count([query], callback)

Query count of Model instances in data source. Optional query param allows to count filtered set of Model instances.

    User.count({approved: true}, function(err, count) {
      console.log(count); // 2081
    });

#### Static Methods

Define a static model method.

    User.login = function (username, password, fn) {
      var passwordHash = hashPassword(password);
      this.findOne({username: username}, function (err, user) {
        var failErr = new Error('login failed');
    
        if(err) {
          fn(err);
        } else if(!user) {
          fn(failErr);
        } else if(user.password === passwordHash) {
          MySessionModel.create({userId: user.id}, function (err, session) {
            fn(null, session.id);
          });
        } else {
          fn(failErr);
        }
      });
    }
    
Setup the static model method to be exposed to clients as a [remote method](#remote-method).

    asteroid.remoteMethod(
      User.login,
      {
        accepts: [
          {arg: 'username', type: 'string', required: true},
          {arg: 'password', type: 'string', required: true}
        ],
        returns: {arg: 'sessionId', type: 'any'},
        http: {path: '/sign-in'}
      }
    );
    
#### Instance Methods

Define an instance method.

    User.prototype.logout = function (fn) {
      MySessionModel.destroyAll({userId: this.id}, fn);
    }
    
Define a remote model instance method.

    asteroid.remoteMethod(User.prototype.logout);

#### Remote Methods

Both instance and static methods can be exposed to clients. A remote method must accept a callback with the conventional `fn(err, result, ...)` signature. 

##### asteroid.remoteMethod(fn, [options]);

Expose a remote method.

    Product.stats = function(fn) {
      myApi.getStats('products', fn);
    }
    
    asteroid.remoteMethod(
      Product.stats,
      {
        returns: {arg: 'stats', type: 'array'},
        http: {path: '/info', verb: 'get'}
      }
    );

**Options**

 - **accepts** - (optional) an arguments description specifying the remote method's arguments. A
 - **returns** - (optional) an arguments description specifying the remote methods callback arguments.
 - **http** - (advanced / optional, object) http routing info
  - **http.path** - the relative path the method will be exposed at. May be a path fragment (eg. '/:myArg') which will be populated by an arg of the same name in the accepts description.
  - **http.verb** - (get, post, put, del, all) - the route verb the method will be available from.
 
**Argument Description**

An arguments description defines either a single argument as an object or an ordered set of arguments as an array.

    // examples
    {arg: 'myArg', type: 'number'}

    [
      {arg: 'arg1', type: 'number', required: true},
      {arg: 'arg2', type: 'array'}
    ]

**Types**

Each argument may define any of the [asteroid types](#asteroid-types).

**Notes:**

  - The callback is an assumed argument and does not need to be specified in the accepts array.
  - The err argument is also assumed and does not need to be specified in the returns array.

#### Remote Hooks

Run a function before or after a remote method is called by a client.

    // *.save === prototype.save
    User.beforeRemote('*.save', function(ctx, user, next) {
      if(ctx.user) {
        next();
      } else {
        next(new Error('must be logged in to update'))
      }
    });
    
    User.afterRemote('*.save', function(ctx, user, next) {
      console.log('user has been saved', user);
      next();
    });
    
Remote hooks also support wildcards. Run a function before any remote method is called.

    // ** will match both prototype.* and *.*
    User.beforeRemote('**', function(ctx, user, next) {
      console.log(ctx.methodString, 'was invoked remotely'); // users.prototype.save was invoked remotely
      next();
    });
    
Other wildcard examples

    // run before any static method eg. User.all
    User.beforeRemote('*', ...);
    
    // run before any instance method eg. User.prototype.save
    User.beforeRemote('prototype.*', ...);
    
    // prevent password hashes from being sent to clients
    User.afterRemote('**', function (ctx, user, next) {
      if(ctx.result) {
        if(Array.isArray(ctx.result)) {
          ctx.result.forEach(function (result) {
            result.password = undefined;
          });
        } else {
          ctx.result.password = undefined;
        }
      }
  
      next();
    });
    
#### Context

Remote hooks are provided with a Context `ctx` object which contains transport specific data (eg. for http: `req` and `res`). The `ctx` object also has a set of consistent apis across transports.

##### ctx.user

A `Model` representing the user calling the method remotely. **Note:** this is undefined if the remote method is not invoked by a logged in user.

##### ctx.result

During `afterRemote` hooks, `ctx.result` will contain the data about to be sent to a client. Modify this object to transform data before it is sent. 

##### Rest

When [asteroid.rest](#asteroidrest) is used the following `ctx` properties are available.

###### ctx.req

The express ServerRequest object. [See full documentation](http://expressjs.com/api.html#req).

###### ctx.res

The express ServerResponse object. [See full documentation](http://expressjs.com/api.html#res).

Access the raw `req` object for the remote method call.
    
#### Relationships

##### Model.hasMany(Model)

Define a "one to many" relationship.

    // by referencing model
    Book.hasMany(Chapter);
    // specify the name
    Book.hasMany('chapters', {model: Chapter});
    
Query and create the related models.

    Book.create(function(err, book) {
      // using 'chapters' scope for build:
      var c = book.chapters.build({name: 'Chapter 1'});
      
      // same as:
      c = new Chapter({name: 'Chapter 1', bookId: book.id});
      
      // using 'chapters' scope for create:
      book.chapters.create();
      
      // same as:
      Chapter.create({bookId: book.id});

      // using scope for querying:
      book.chapters(function(err, chapters) {
        /* all chapters with bookId = book.id */
      });
      
      book.chapters({where: {name: 'test'}, function(err, chapters) {
        // all chapters with bookId = book.id and name = 'test'
      });
    });
    
##### Model.hasAndBelongsToMany()

TODO: implement / document
    
#### Shared Methods

Any static or instance method can be decorated as `shared`. These methods are exposed over the provided transport (eg. [asteroid.rest](#rest)).
    

### Data Source

An Asteroid `DataSource` provides [Models](#model) with the ability to manipulate data. Attaching a `DataSource` to a `Model` adds [instance methods](#instance-methods) and [static methods](#static-methods) to the `Model`. The added methods may be [remote methods](#remote-methods).

Define a data source for persisting models.

    var oracle = asteroid.createDataSource({
      connector: 'oracle',
      host: '111.22.333.44',
      database: 'MYDB',
      username: 'username',
      password: 'password'
    });
    
#### dataSource.createModel(name, properties, options)

Define a model and attach it to a `DataSource`.

    var Color = oracle.createModel('color', {name: String});

#### dataSource.discoverAndBuildModels(owner, tableOrView, options, fn) 

Discover a set of models based on tables or collections in a data source.
  
    oracle.discoverAndBuildModels('MYORG', function(err, models) {
      var ProductModel = models.Product;
    });
    
**Note:** The `models` will contain all properties and options discovered from the data source. It will also automatically discover and create relationships.
    
#### dataSource.discoverAndBuildModelsSync(owner, tableOrView, options)

Synchronously Discover a set of models based on tables or collections in a data source.

    var models = oracle.discoverAndBuildModelsSync('MYORG');
    var ProductModel = models.Product;

#### dataSource.defineOperation(name, options, fn)

Define a new operation available to all model's attached to the data source.

    var maps = asteroid.createDataSource({
      connector: require('asteroid-rest'),
      url: 'http://api.googleapis.com/maps/api'
    });

    rest.defineOperation('geocode', {
      url: '/geocode/json',
      verb: 'get',
      accepts: [
        {arg: 'address', type: 'string'},
        {arg: 'sensor', default: 'true'}
      ],
      returns: {arg: 'location', type: asteroid.GeoPoint, transform: transform},
      json: true,
      enableRemote: true
    });
    
    function transform(res) {
      var geo = res.body.results[0].geometry;
      return new asteroid.GeoPoint({lat: geo.lat, long: geo.lng});
    }
    
    var GeoCoder = rest.createModel('geocoder');
    
    GeoCoder.geocode('123 fake street', function(err, point) {
      console.log(point.lat, point.long); // 24.224424 44.444445
    });

#### dataSource.enableRemote(operation)

Enable remote access to a data source operation. Each [connector](#connector) has its own set of set remotely enabled and disabled operations. You can always list these by calling `dataSource.operations()`.
    

#### dataSource.disableRemote(operation)

Disable remote access to a data source operation. Each [connector](#connector) has its own set of set enabled and disabled operations. You can always list these by calling `dataSource.operations()`.

    // all rest data source operations are
    // disabled by default
    var oracle = asteroid.createDataSource({
      connector: require('asteroid-oracle'),
      host: '...',
      ...
    });
    
    // or only disable it as a remote method
    oracle.disableRemote('destroyAll');

**Notes:**

 - disabled operations will not be added to attached models
 - disabling the remoting for a method only affects client access (it will still be available from server models)
 - data sources must enable / disable operations before attaching or creating models

#### dataSource.operations()

List the enabled and disabled operations.

    console.log(oracle.operations());
    
Output:

    {
      find: {
        remoteEnabled: true,
        accepts: [...],
        returns: [...]
        enabled: true
      },
      save: {
        remoteEnabled: true,
        prototype: true,
        accepts: [...],
        returns: [...],
        enabled: true
      },
      ...
    }

#### Connectors

Create a data source with a specific connector. See **available connectors** for specific connector documentation. 

    var memory = asteroid.createDataSource({
      connector: asteroid.Memory
    });
    
**Available Connectors**
 
 - [Oracle](http://github.com/strongloop/asteroid-connectors/oracle)
 - [In Memory](http://github.com/strongloop/asteroid-connectors/memory)
 - TODO - [REST](http://github.com/strongloop/asteroid-connectors/rest)
 - TODO - [MySQL](http://github.com/strongloop/asteroid-connectors/mysql)
 - TODO - [SQLite3](http://github.com/strongloop/asteroid-connectors/sqlite)
 - TODO - [Postgres](http://github.com/strongloop/asteroid-connectors/postgres)
 - TODO - [Redis](http://github.com/strongloop/asteroid-connectors/redis)
 - TODO - [MongoDB](http://github.com/strongloop/asteroid-connectors/mongo)
 - TODO - [CouchDB](http://github.com/strongloop/asteroid-connectors/couch)
 - TODO - [Firebird](http://github.com/strongloop/asteroid-connectors/firebird)

**Installing Connectors**

Include the connector in your package.json dependencies and run `npm install`.

    {
      "dependencies": {
        "asteroid-oracle": "latest"
      }
    }

### GeoPoint

Embed a latitude / longitude point in a [Model](#model).

    var CoffeeShop = asteroid.createModel('coffee-shop', {
      location: 'GeoPoint'
    });

Asteroid Model's with a GeoPoint property and an attached DataSource may be queried using geo spatial filters and sorting.

Find the 3 nearest coffee shops.

    CoffeeShop.attach(oracle);
    var here = new GeoPoint({lat: 10.32424, long: 5.84978});
    CoffeeShop.all({where: {location: {near: here}}}, function(err, nearbyShops) {
      console.info(nearbyShops); // [CoffeeShop, ...]
    });

#### geoPoint.distanceTo(geoPoint, options)

Get the distance to another `GeoPoint`.

    var here = new GeoPoint({lat: 10, long: 10});
    var there = new GeoPoint({lat: 5, long: 5});
    console.log(here.distanceTo(there, {type: 'miles'})); // 438
 
#### GeoPoint.distanceBetween(a, b, options)

Get the distance between two points.

    GeoPoint.distanceBetween(here, there, {type: 'miles'}) // 438

#### Distance Types

 - `miles`
 - `radians`
 - `kilometers`

#### geoPoint.lat

The latitude point in degrees. Range: -90 to 90.

#### geoPoint.long

The longitude point in degrees. Range: -180 to 180.

### Asteroid Types

Various APIs in Asteroid accept type descriptions (eg. [remote methods](#remote-methods), [asteroid.createModel()](#model)). The following is a list of supported types.

 - `null` - JSON null
 - `Boolean` - JSON boolean
 - `Number` - JSON number
 - `String` - JSON string
 - `Object` - JSON object
 - `Array` - JSON array
 - `Date` - a JavaScript date object
 - `Buffer` - a node.js Buffer object
 - [GeoPoint](#geopoint) - an asteroid GeoPoint object.
 
### REST Router

Expose models over rest using the `asteroid.rest` router.

    app.use(asteroid.rest());
    
**REST Documentation**

View generated REST documentation by visiting: [http://localhost:3000/_docs](http://localhost:3000/_docs).
    
### SocketIO Middleware **Not Available**

**Coming Soon** - Expose models over socket.io using the `asteroid.sio()` middleware.

    app.use(asteroid.sio);
    <|MERGE_RESOLUTION|>--- conflicted
+++ resolved
@@ -1,9 +1,6 @@
 # asteroid
-<<<<<<< HEAD
+
 v0.7.0
-=======
-v0.6.0
->>>>>>> ca3a3c46
 
 ## Install
 
